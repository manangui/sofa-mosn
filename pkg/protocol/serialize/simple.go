--- conflicted
+++ resolved
@@ -28,12 +28,9 @@
 		rv = reflect.ValueOf(v)
 	}
 
-<<<<<<< HEAD
 	t := rv.Type().String()
 	//t := fmt.Sprintf("%s", rv.Type())
-=======
-	t :=rv.Type().String()
->>>>>>> 93c05ad0
+
 	buf := new(bytes.Buffer)
 	var err error
 	switch t {

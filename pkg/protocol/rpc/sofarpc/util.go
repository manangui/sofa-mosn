/*
 * Licensed to the Apache Software Foundation (ASF) under one or more
 * contributor license agreements.  See the NOTICE file distributed with
 * this work for additional information regarding copyright ownership.
 * The ASF licenses this file to You under the Apache License, Version 2.0
 * (the "License"); you may not use this file except in compliance with
 * the License.  You may obtain a copy of the License at
 *
 *     http://www.apache.org/licenses/LICENSE-2.0
 *
 * Unless required by applicable law or agreed to in writing, software
 * distributed under the License is distributed on an "AS IS" BASIS,
 * WITHOUT WARRANTIES OR CONDITIONS OF ANY KIND, either express or implied.
 * See the License for the specific language governing permissions and
 * limitations under the License.
 */

package sofarpc

import (
	"context"

	"github.com/alipay/sofa-mosn/pkg/log"
	"github.com/alipay/sofa-mosn/pkg/protocol"
	"github.com/alipay/sofa-mosn/pkg/protocol/serialize"
)

// NewResponse build sofa response msg according to given protocol code and respStatus
func NewResponse(protocolCode byte, respStatus int16) SofaRpcCmd {
	if builder, ok := responseFactory[protocolCode]; ok {
		return builder.BuildResponse(respStatus)
	}
	return nil
}

// NewHeartbeat
// New Heartbeat for given protocol, requestID should be specified by caller's own logic
func NewHeartbeat(protocolCode byte) SofaRpcCmd {
	if builder, ok := heartbeatFactory[protocolCode]; ok {
		return builder.Trigger()
	}
	return nil
}

// NewHeartbeatAck
// New Heartbeat ack for given protocol, requestID should be specified by caller's own logic
func NewHeartbeatAck(protocolCode byte) SofaRpcCmd {
	if builder, ok := heartbeatFactory[protocolCode]; ok {
		return builder.Reply()
	}
	return nil
}

func DeserializeBoltRequest(ctx context.Context, request *BoltRequest) {
	//get instance
	serializeIns := serialize.Instance

	protocolCtx := protocol.ProtocolBuffersByContext(ctx)
	request.RequestHeader = protocolCtx.GetReqHeaders()

	//request.RequestHeader = make(map[string]string, 8)

	//deserialize header
<<<<<<< HEAD
	serializeIns.DeSerialize(request.HeaderMap, &request.RequestHeader)
	if log.DefaultLogger.GetLogLevel() >= log.DEBUG {
		log.DefaultLogger.Debugf("Deserialize request header map:%v", request.RequestHeader)
	}

	//deserialize class name
	serializeIns.DeSerialize(request.ClassName, &request.RequestClass)
	if log.DefaultLogger.GetLogLevel() >= log.DEBUG {
		log.DefaultLogger.Debugf("Request class name is:%s", request.RequestClass)
=======
	serializeIns.DeserializeMap(request.HeaderMap, request.RequestHeader)
	if logger.GetLogLevel() >= log.DEBUG {
		logger.Debugf("Deserialize request header map:%v", request.RequestHeader)
	}

	//deserialize class name
	request.RequestClass = string(request.ClassName)
	if logger.GetLogLevel() >= log.DEBUG {
		logger.Debugf("Request class name is:%s", request.RequestClass)
>>>>>>> c2b09a54
	}
}

func DeserializeBoltResponse(ctx context.Context, response *BoltResponse) {
	//get instance
	serializeIns := serialize.Instance

	protocolCtx := protocol.ProtocolBuffersByContext(ctx)
	response.ResponseHeader = protocolCtx.GetRspHeaders()

	//response.ResponseHeader = make(map[string]string, 8)

	//deserialize header
<<<<<<< HEAD
	serializeIns.DeSerialize(response.HeaderMap, &response.ResponseHeader)
	if log.DefaultLogger.GetLogLevel() >= log.DEBUG {
		log.DefaultLogger.Debugf("Deserialize response header map: %+v", response.ResponseHeader)
	}

	//deserialize class name
	serializeIns.DeSerialize(response.ClassName, &response.ResponseClass)
	if log.DefaultLogger.GetLogLevel() >= log.DEBUG {
		log.DefaultLogger.Debugf("Response ClassName is: %s", response.ResponseClass)
=======
	serializeIns.DeserializeMap(response.HeaderMap, response.ResponseHeader)
	if logger.GetLogLevel() >= log.DEBUG {
		logger.Debugf("Deserialize response header map: %+v", response.ResponseHeader)
	}

	//deserialize class name
	response.ResponseClass = string(response.ClassName)
	if logger.GetLogLevel() >= log.DEBUG {
		logger.Debugf("Response ClassName is: %s", response.ResponseClass)
>>>>>>> c2b09a54
	}
}<|MERGE_RESOLUTION|>--- conflicted
+++ resolved
@@ -61,17 +61,6 @@
 	//request.RequestHeader = make(map[string]string, 8)
 
 	//deserialize header
-<<<<<<< HEAD
-	serializeIns.DeSerialize(request.HeaderMap, &request.RequestHeader)
-	if log.DefaultLogger.GetLogLevel() >= log.DEBUG {
-		log.DefaultLogger.Debugf("Deserialize request header map:%v", request.RequestHeader)
-	}
-
-	//deserialize class name
-	serializeIns.DeSerialize(request.ClassName, &request.RequestClass)
-	if log.DefaultLogger.GetLogLevel() >= log.DEBUG {
-		log.DefaultLogger.Debugf("Request class name is:%s", request.RequestClass)
-=======
 	serializeIns.DeserializeMap(request.HeaderMap, request.RequestHeader)
 	if logger.GetLogLevel() >= log.DEBUG {
 		logger.Debugf("Deserialize request header map:%v", request.RequestHeader)
@@ -81,7 +70,6 @@
 	request.RequestClass = string(request.ClassName)
 	if logger.GetLogLevel() >= log.DEBUG {
 		logger.Debugf("Request class name is:%s", request.RequestClass)
->>>>>>> c2b09a54
 	}
 }
 
@@ -89,23 +77,15 @@
 	//get instance
 	serializeIns := serialize.Instance
 
+	//logger
+	logger := log.ByContext(ctx)
+
 	protocolCtx := protocol.ProtocolBuffersByContext(ctx)
 	response.ResponseHeader = protocolCtx.GetRspHeaders()
 
 	//response.ResponseHeader = make(map[string]string, 8)
 
 	//deserialize header
-<<<<<<< HEAD
-	serializeIns.DeSerialize(response.HeaderMap, &response.ResponseHeader)
-	if log.DefaultLogger.GetLogLevel() >= log.DEBUG {
-		log.DefaultLogger.Debugf("Deserialize response header map: %+v", response.ResponseHeader)
-	}
-
-	//deserialize class name
-	serializeIns.DeSerialize(response.ClassName, &response.ResponseClass)
-	if log.DefaultLogger.GetLogLevel() >= log.DEBUG {
-		log.DefaultLogger.Debugf("Response ClassName is: %s", response.ResponseClass)
-=======
 	serializeIns.DeserializeMap(response.HeaderMap, response.ResponseHeader)
 	if logger.GetLogLevel() >= log.DEBUG {
 		logger.Debugf("Deserialize response header map: %+v", response.ResponseHeader)
@@ -115,6 +95,5 @@
 	response.ResponseClass = string(response.ClassName)
 	if logger.GetLogLevel() >= log.DEBUG {
 		logger.Debugf("Response ClassName is: %s", response.ResponseClass)
->>>>>>> c2b09a54
 	}
 }
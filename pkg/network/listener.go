/*
 * Licensed to the Apache Software Foundation (ASF) under one or more
 * contributor license agreements.  See the NOTICE file distributed with
 * this work for additional information regarding copyright ownership.
 * The ASF licenses this file to You under the Apache License, Version 2.0
 * (the "License"); you may not use this file except in compliance with
 * the License.  You may obtain a copy of the License at
 *
 *     http://www.apache.org/licenses/LICENSE-2.0
 *
 * Unless required by applicable law or agreed to in writing, software
 * distributed under the License is distributed on an "AS IS" BASIS,
 * WITHOUT WARRANTIES OR CONDITIONS OF ANY KIND, either express or implied.
 * See the License for the specific language governing permissions and
 * limitations under the License.
 */
package network

import (
	"context"
	"net"
	"runtime/debug"
	"time"

	"gitlab.alipay-inc.com/afe/mosn/pkg/api/v2"

	"gitlab.alipay-inc.com/afe/mosn/pkg/log"
	"gitlab.alipay-inc.com/afe/mosn/pkg/tls"
	"gitlab.alipay-inc.com/afe/mosn/pkg/types"
)

// listener impl based on golang net package
type listener struct {
	name                                  string
	localAddress                          net.Addr
	bindToPort                            bool
	listenerTag                           uint64
	perConnBufferLimitBytes               uint32
	handOffRestoredDestinationConnections bool
	cb                                    types.ListenerEventListener
	rawl                                  *net.TCPListener
	logger                                log.Logger
	tlsMng                                types.TLSContextManager
}

func NewListener(lc *v2.ListenerConfig, logger log.Logger) types.Listener {

	l := &listener{
		name:                                  lc.Name,
		localAddress:                          lc.Addr,
		bindToPort:                            lc.BindToPort,
		listenerTag:                           lc.ListenerTag,
		perConnBufferLimitBytes:               lc.PerConnBufferLimitBytes,
		handOffRestoredDestinationConnections: lc.HandOffRestoredDestinationConnections,
		logger: logger,
	}

	if lc.InheritListener != nil {
		//inherit old process's listener
		l.rawl = lc.InheritListener
	}

	l.tlsMng = tls.NewTLSServerContextManager(lc.FilterChains, l, logger)

	return l
}

func (l *listener) Name() string {
	return l.name
}

func (l *listener) Addr() net.Addr {
	return l.localAddress
}

func (l *listener) Start(lctx context.Context) {
	//call listen if not inherit
	if l.rawl == nil && l.bindToPort {
		if err := l.listen(lctx); err != nil {
			// TODO: notify listener callbacks
			log.StartLogger.Fatalln(l.name, " listen failed, ", err)
			return
		}
	}

	if l.bindToPort {
<<<<<<< HEAD
		//call listen if not inherit
		if l.rawl == nil {
			if err := l.listen(lctx); err != nil {
				// TODO: notify listener callbacks
				log.StartLogger.Fatalln(l.name, " listen failed, ", err)
				return
			}
		}

=======
>>>>>>> 72cb113b
		for {
			if err := l.accept(lctx); err != nil {
				if nerr, ok := err.(net.Error); ok && nerr.Timeout() {
					l.logger.Infof("listener %s stop accepting connections by deadline", l.name)
					return
				} else if ope, ok := err.(*net.OpError); ok {
					if !(ope.Timeout() && ope.Temporary()) {
						l.logger.Errorf("not temp-timeout error:%s", err.Error())
					}
				} else {
					l.logger.Errorf("unknown error while listener accepting:%s", err.Error())
				}
			}
		}
	}
}

func (l *listener) Stop() {
	l.rawl.SetDeadline(time.Now())
}

func (l *listener) ListenerTag() uint64 {
	return l.listenerTag
}

func (l *listener) ListenerFD() (uintptr, error) {
	file, err := l.rawl.File()
	if err != nil {
		l.logger.Errorf(" listener %s fd not found : %v", l.name, err)
		return 0, err
	}
	defer file.Close()
	return file.Fd(), nil
}

func (l *listener) PerConnBufferLimitBytes() uint32 {
	return l.perConnBufferLimitBytes
}

func (l *listener) SetListenerCallbacks(cb types.ListenerEventListener) {
	l.cb = cb
}

func (l *listener) Close(lctx context.Context) error {
	l.cb.OnClose()
	return l.rawl.Close()
}

func (l *listener) listen(lctx context.Context) error {
	var err error

	var rawl *net.TCPListener
	if rawl, err = net.ListenTCP("tcp", l.localAddress.(*net.TCPAddr)); err != nil {
		return err
	}

	l.rawl = rawl

	return nil
}

func (l *listener) accept(lctx context.Context) error {
	rawc, err := l.rawl.Accept()

	if err != nil {
		return err
	}

	// TODO: use thread pool
	go func() {
		defer func() {
			if p := recover(); p != nil {
				l.logger.Errorf("panic %v", p)

				debug.PrintStack()
			}
		}()

		if l.tlsMng != nil && l.tlsMng.Enabled() {
			rawc = l.tlsMng.Conn(rawc)
		}

		l.cb.OnAccept(rawc, l.handOffRestoredDestinationConnections, nil)
	}()

	return nil
}<|MERGE_RESOLUTION|>--- conflicted
+++ resolved
@@ -84,18 +84,6 @@
 	}
 
 	if l.bindToPort {
-<<<<<<< HEAD
-		//call listen if not inherit
-		if l.rawl == nil {
-			if err := l.listen(lctx); err != nil {
-				// TODO: notify listener callbacks
-				log.StartLogger.Fatalln(l.name, " listen failed, ", err)
-				return
-			}
-		}
-
-=======
->>>>>>> 72cb113b
 		for {
 			if err := l.accept(lctx); err != nil {
 				if nerr, ok := err.(net.Error); ok && nerr.Timeout() {

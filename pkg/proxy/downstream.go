/*
 * Licensed to the Apache Software Foundation (ASF) under one or more
 * contributor license agreements.  See the NOTICE file distributed with
 * this work for additional information regarding copyright ownership.
 * The ASF licenses this file to You under the Apache License, Version 2.0
 * (the "License"); you may not use this file except in compliance with
 * the License.  You may obtain a copy of the License at
 *
 *     http://www.apache.org/licenses/LICENSE-2.0
 *
 * Unless required by applicable law or agreed to in writing, software
 * distributed under the License is distributed on an "AS IS" BASIS,
 * WITHOUT WARRANTIES OR CONDITIONS OF ANY KIND, either express or implied.
 * See the License for the specific language governing permissions and
 * limitations under the License.
 */

package proxy

import (
	"container/list"
	"context"
	"fmt"
	"net"
	"reflect"
	"strconv"
	"sync"
	"sync/atomic"
	"time"

	"github.com/alipay/sofa-mosn/pkg/buffer"
	"github.com/alipay/sofa-mosn/pkg/log"
	"github.com/alipay/sofa-mosn/pkg/protocol"
	"github.com/alipay/sofa-mosn/pkg/router"
	"github.com/alipay/sofa-mosn/pkg/types"
)

// types.StreamEventListener
// types.StreamReceiver
// types.FilterChainFactoryCallbacks
// Downstream stream, as a controller to handle downstream and upstream proxy flow
type downStream struct {
	streamID string
	proxy    *proxy
	route    types.Route
	cluster  types.ClusterInfo
	element  *list.Element

	// flow control
	bufferLimit uint32

	// ~~~ control args
	timeout    *Timeout
	retryState *retryState

	requestInfo     types.RequestInfo
	responseSender  types.StreamSender
	upstreamRequest *upstreamRequest
	perRetryTimer   *timer
	responseTimer   *timer

	// ~~~ downstream request buf
	downstreamReqHeaders  types.HeaderMap
	downstreamReqDataBuf  types.IoBuffer
	downstreamReqTrailers types.HeaderMap

	// ~~~ downstream response buf
	downstreamRespHeaders  types.HeaderMap
	downstreamRespDataBuf  types.IoBuffer
	downstreamRespTrailers types.HeaderMap

	// ~~~ state
	// starts to send back downstream response, set on upstream response detected
	downstreamResponseStarted bool
	// downstream request received done
	downstreamRecvDone bool
	// upstream req sent
	upstreamRequestSent bool
	// 1. at the end of upstream response 2. by a upstream reset due to exceptions, such as no healthy upstream, connection close, etc.
	upstreamProcessDone bool

	filterStage int

	downstreamReset   uint32
	downstreamCleaned uint32
	upstreamReset     uint32

	// ~~~ filters
	senderFilters   []*activeStreamSenderFilter
	receiverFilters []*activeStreamReceiverFilter

	// mux for downstream-upstream flow
	mux sync.Mutex

	context context.Context

	// stream access logs
	streamAccessLogs []types.AccessLog
	logger           log.Logger

	snapshot types.ClusterSnapshot
}

func newActiveStream(ctx context.Context, streamID string, proxy *proxy, responseSender types.StreamSender) *downStream {
	newCtx := buffer.NewBufferPoolContext(ctx, true)

	proxyBuffers := proxyBuffersByContext(newCtx)

	stream := &proxyBuffers.stream
	stream.streamID = streamID
	stream.proxy = proxy
	stream.requestInfo = &proxyBuffers.info
	stream.requestInfo.SetStartTime()
	stream.responseSender = responseSender
	stream.responseSender.GetStream().AddEventListener(stream)
	stream.context = newCtx

	stream.logger = log.ByContext(proxy.context)

	proxy.stats.DownstreamRequestTotal.Inc(1)
	proxy.stats.DownstreamRequestActive.Inc(1)
	proxy.listenerStats.DownstreamRequestTotal.Inc(1)
	proxy.listenerStats.DownstreamRequestActive.Inc(1)

	// start event process
	stream.startEventProcess()
	return stream
}

// case 1: downstream's lifecycle ends normally
// case 2: downstream got reset. See downStream.resetStream for more detail
func (s *downStream) endStream() {
	var isReset bool
	if s.responseSender != nil {
		if !s.downstreamRecvDone || !s.upstreamProcessDone {
			// if downstream req received not done, or local proxy process not done by handle upstream response,
			// just mark it as done and reset stream as a failed case
			s.upstreamProcessDone = true

			// reset downstream will trigger a clean up, see OnResetStream
			s.responseSender.GetStream().ResetStream(types.StreamLocalReset)
			isReset = true
		}
	}

	if !isReset {
		s.cleanStream()
	}

	// note: if proxy logic resets the stream, there maybe some underlying data in the conn.
	// we ignore this for now, fix as a todo
}

// Clean up on the very end of the stream: end stream or reset stream
// Resources to clean up / reset:
// 	+ upstream request
// 	+ all timers
// 	+ all filters
//  + remove stream in proxy context
func (s *downStream) cleanStream() {
	if !atomic.CompareAndSwapUint32(&s.downstreamCleaned, 0, 1) {
		return
	}

	// reset corresponding upstream stream
	if s.upstreamRequest != nil {
		s.upstreamRequest.resetStream()
	}

	// clean up timers
	s.cleanUp()

	// tell filters it's time to destroy
	for _, ef := range s.senderFilters {
		ef.filter.OnDestroy()
	}

	for _, ef := range s.receiverFilters {
		ef.filter.OnDestroy()
	}

	// countdown metrics
	s.proxy.stats.DownstreamRequestActive.Dec(1)
	s.proxy.listenerStats.DownstreamRequestActive.Dec(1)

	// proxy access log
	if s.proxy != nil && s.proxy.accessLogs != nil {
		for _, al := range s.proxy.accessLogs {
			al.Log(s.downstreamReqHeaders, s.downstreamRespHeaders, s.requestInfo)
		}
	}

	// per-stream access log
	if s.streamAccessLogs != nil {
		for _, al := range s.streamAccessLogs {
			al.Log(s.downstreamReqHeaders, s.downstreamRespHeaders, s.requestInfo)
		}
	}

	// stop event process
	s.stopEventProcess()
	// delete stream
	s.proxy.deleteActiveStream(s)
}

// note: added before countdown metrics
func (s *downStream) shouldDeleteStream() bool {
	return s.upstreamRequest != nil &&
		(atomic.LoadUint32(&s.downstreamReset) == 1 || s.upstreamRequest.sendComplete) &&
		s.upstreamProcessDone
}

// types.StreamEventListener
// Called by stream layer normally
func (s *downStream) OnResetStream(reason types.StreamResetReason) {
	// set downstreamReset flag before real reset logic
	if !atomic.CompareAndSwapUint32(&s.downstreamReset, 0, 1) {
		return
	}

	workerPool.Offer(&resetEvent{
		streamEvent: streamEvent{
			direction: Downstream,
			streamID:  s.streamID,
			stream:    s,
		},
		reason: reason,
	})
}

func (s *downStream) ResetStream(reason types.StreamResetReason) {
	s.proxy.stats.DownstreamRequestReset.Inc(1)
	s.proxy.listenerStats.DownstreamRequestReset.Inc(1)
	s.cleanStream()
}

// types.StreamReceiver
func (s *downStream) OnReceiveHeaders(context context.Context, headers types.HeaderMap, endStream bool) {
	workerPool.Offer(&receiveHeadersEvent{
		streamEvent: streamEvent{
			direction: Downstream,
			streamID:  s.streamID,
			stream:    s,
		},
		headers:   headers,
		endStream: endStream,
	})
}

func (s *downStream) ReceiveHeaders(headers types.HeaderMap, endStream bool) {
	s.downstreamRecvDone = endStream
	s.downstreamReqHeaders = headers

	s.doReceiveHeaders(nil, headers, endStream)
}

func (s *downStream) doReceiveHeaders(filter *activeStreamReceiverFilter, headers types.HeaderMap, endStream bool) {
	log.DefaultLogger.Tracef("before active stream route")
	if s.proxy.routersWrapper == nil || s.proxy.routersWrapper.GetRouters() == nil {
		log.DefaultLogger.Errorf("doReceiveHeaders error: routersWrapper or routers in routersWrapper is nil")
		s.requestInfo.SetResponseFlag(types.NoRouteFound)
		s.sendHijackReply(types.RouterUnavailableCode, headers)
		return
	}

	// get router instance and do routing
	routers := s.proxy.routersWrapper.GetRouters()
	// do handler chain
	handlerChain := router.CallMakeHandlerChain(headers, routers, s.proxy.clusterManager)
	if handlerChain == nil {
		log.DefaultLogger.Warnf("no route to make handler chain, headers = %v", headers)
		s.requestInfo.SetResponseFlag(types.NoRouteFound)
		s.sendHijackReply(types.RouterUnavailableCode, headers)
		return
	}
	clusterSnapshot, route := handlerChain.DoNextHandler()
	if route == nil || route.RouteRule() == nil {
		// no route
		log.DefaultLogger.Warnf("no route to init upstream,headers = %v", headers)
		s.requestInfo.SetResponseFlag(types.NoRouteFound)

		s.sendHijackReply(types.RouterUnavailableCode, headers)

		return
	}
<<<<<<< HEAD
	s.route = route
	// as ClusterName has random factor when choosing weighted cluster,
	// so need determination at the first time
	clusterName := route.RouteRule().ClusterName()
	log.DefaultLogger.Tracef("get route : %v,clusterName=%v", route, clusterName)

	// run stream filters after route is choosed
	if s.runReceiveHeadersFilters(filter, headers, endStream) {
		return
	}
	clusterSnapshot := s.proxy.clusterManager.GetClusterSnapshot(context.Background(), clusterName)
	// TODO : verify cluster snapshot is valid
=======
>>>>>>> cd9b49cb

	if reflect.ValueOf(clusterSnapshot).IsNil() {
		// no available cluster
		log.DefaultLogger.Errorf("cluster snapshot is nil, cluster name is: %s", route.RouteRule().ClusterName())
		s.requestInfo.SetResponseFlag(types.NoRouteFound)
		s.sendHijackReply(types.RouterUnavailableCode, s.downstreamReqHeaders)
		return
	}
	clusterName := clusterSnapshot.ClusterInfo().Name()

	s.snapshot = clusterSnapshot

	s.cluster = clusterSnapshot.ClusterInfo()

	s.requestInfo.SetRouteEntry(route.RouteRule())
	s.requestInfo.SetDownstreamLocalAddress(s.proxy.readCallbacks.Connection().LocalAddr())
	// todo: detect remote addr
	s.requestInfo.SetDownstreamRemoteAddress(s.proxy.readCallbacks.Connection().RemoteAddr())

	// `downstream` implement loadbalancer ctx
	log.DefaultLogger.Tracef("before initializeUpstreamConnectionPool")
	pool, err := s.initializeUpstreamConnectionPool(s)

	if err != nil {
		log.DefaultLogger.Errorf("initialize Upstream Connection Pool error, request can't be proxyed,error = %v", err)
		return
	}

	log.DefaultLogger.Tracef("after initializeUpstreamConnectionPool")
	s.timeout = parseProxyTimeout(route, headers)
	s.retryState = newRetryState(route.RouteRule().Policy().RetryPolicy(), headers, s.cluster, types.Protocol(s.proxy.config.UpstreamProtocol))

	//Build Request
	proxyBuffers := proxyBuffersByContext(s.context)
	s.upstreamRequest = &proxyBuffers.request
	s.upstreamRequest.downStream = s
	s.upstreamRequest.proxy = s.proxy
	s.upstreamRequest.connPool = pool
	route.RouteRule().FinalizeRequestHeaders(headers, s.requestInfo)

	//Call upstream's append header method to build upstream's request
	s.upstreamRequest.appendHeaders(headers, endStream)

	if endStream {
		s.onUpstreamRequestSent()
	}
}

func (s *downStream) OnReceiveData(context context.Context, data types.IoBuffer, endStream bool) {
	s.downstreamReqDataBuf = data.Clone()
	s.downstreamReqDataBuf.Count(1)
	data.Drain(data.Len())

	workerPool.Offer(&receiveDataEvent{
		streamEvent: streamEvent{
			direction: Downstream,
			streamID:  s.streamID,
			stream:    s,
		},
		data:      s.downstreamReqDataBuf,
		endStream: endStream,
	})
}

func (s *downStream) ReceiveData(data types.IoBuffer, endStream bool) {
	// if active stream finished before receive data, just ignore further data
	if s.upstreamProcessDone {
		return
	}
	log.DefaultLogger.Tracef("downstream receive data = %v", data)

	s.requestInfo.SetBytesReceived(s.requestInfo.BytesReceived() + uint64(data.Len()))
	s.downstreamRecvDone = endStream

	s.doReceiveData(nil, data, endStream)
}

func (s *downStream) doReceiveData(filter *activeStreamReceiverFilter, data types.IoBuffer, endStream bool) {
	log.DefaultLogger.Tracef("active stream do decode data")

	if s.runReceiveDataFilters(filter, data, endStream) {
		return
	}

	if endStream {
		s.onUpstreamRequestSent()
	}

	s.upstreamRequest.appendData(data, endStream)

	// if upstream process done in the middle of receiving data, just end stream
	if s.upstreamProcessDone {
		s.cleanStream()
	}
}

func (s *downStream) OnReceiveTrailers(context context.Context, trailers types.HeaderMap) {
	workerPool.Offer(&receiveTrailerEvent{
		streamEvent: streamEvent{
			direction: Downstream,
			streamID:  s.streamID,
			stream:    s,
		},
		trailers: trailers,
	})
}

func (s *downStream) ReceiveTrailers(trailers types.HeaderMap) {
	// if active stream finished the lifecycle, just ignore further data
	if s.upstreamProcessDone {
		return
	}

	s.downstreamRecvDone = true

	s.doReceiveTrailers(nil, trailers)
}

func (s *downStream) OnDecodeError(context context.Context, err error, headers types.HeaderMap) {
	// if active stream finished the lifecycle, just ignore further data
	if s.upstreamProcessDone {
		return
	}

	// todo: enrich headers' information to do some hijack
	// Check headers' info to do hijack
	switch err.Error() {
	case types.CodecException:
		s.sendHijackReply(types.CodecExceptionCode, headers)
	case types.DeserializeException:
		s.sendHijackReply(types.DeserialExceptionCode, headers)
	default:
		s.sendHijackReply(types.UnknownCode, headers)
	}

	s.OnResetStream(types.StreamLocalReset)
}

func (s *downStream) doReceiveTrailers(filter *activeStreamReceiverFilter, trailers types.HeaderMap) {
	if s.runReceiveTrailersFilters(filter, trailers) {
		return
	}

	s.downstreamReqTrailers = trailers
	s.onUpstreamRequestSent()
	s.upstreamRequest.appendTrailers(trailers)

	// if upstream process done in the middle of receiving trailers, just end stream
	if s.upstreamProcessDone {
		s.cleanStream()
	}
}

func (s *downStream) onUpstreamRequestSent() {
	s.upstreamRequestSent = true
	s.requestInfo.SetRequestReceivedDuration(time.Now())

	if s.upstreamRequest != nil {
		// setup per req timeout timer
		s.setupPerReqTimeout()

		// setup global timeout timer
		if s.timeout.GlobalTimeout > 0 {
			if s.responseTimer != nil {
				s.responseTimer.stop()
			}

			s.responseTimer = newTimer(s.onResponseTimeout, s.timeout.GlobalTimeout)
			s.responseTimer.start()
		}
	}
}

// Note: global-timer MUST be stopped before active stream got recycled, otherwise resetting stream's properties will cause panic here
func (s *downStream) onResponseTimeout() {
	s.responseTimer = nil
	s.cluster.Stats().UpstreamRequestTimeout.Inc(1)

	if s.upstreamRequest != nil {
		if s.upstreamRequest.host != nil {
			s.upstreamRequest.host.HostStats().UpstreamRequestTimeout.Inc(1)
		}

		s.upstreamRequest.resetStream()
	}

	s.onUpstreamReset(UpstreamGlobalTimeout, types.StreamLocalReset)
}

func (s *downStream) setupPerReqTimeout() {
	timeout := s.timeout

	if timeout.TryTimeout > 0 {
		if s.perRetryTimer != nil {
			s.perRetryTimer.stop()
		}

		s.perRetryTimer = newTimer(s.onPerReqTimeout, timeout.TryTimeout*time.Second)
		s.perRetryTimer.start()
	}
}

// Note: per-try-timer MUST be stopped before active stream got recycled, otherwise resetting stream's properties will cause panic here
func (s *downStream) onPerReqTimeout() {
	if !s.downstreamResponseStarted {
		// handle timeout on response not

		s.perRetryTimer = nil
		s.cluster.Stats().UpstreamRequestTimeout.Inc(1)

		if s.upstreamRequest.host != nil {
			s.upstreamRequest.host.HostStats().UpstreamRequestTimeout.Inc(1)
		}

		s.upstreamRequest.resetStream()
		s.requestInfo.SetResponseFlag(types.UpstreamRequestTimeout)
		s.onUpstreamReset(UpstreamPerTryTimeout, types.StreamLocalReset)
	} else {
		log.DefaultLogger.Debugf("Skip request timeout on getting upstream response")
	}
}

func (s *downStream) initializeUpstreamConnectionPool(lbCtx types.LoadBalancerContext) (types.ConnectionPool, error) {
	var connPool types.ConnectionPool

	currentProtocol := types.Protocol(s.proxy.config.UpstreamProtocol)

	connPool = s.proxy.clusterManager.ConnPoolForCluster(lbCtx, s.snapshot, currentProtocol)

	if connPool == nil {
		s.requestInfo.SetResponseFlag(types.NoHealthyUpstream)
		s.sendHijackReply(types.NoHealthUpstreamCode, s.downstreamReqHeaders)

		return nil, fmt.Errorf("no healthy upstream in cluster %s", s.cluster.Name())
	}

	// TODO: update upstream stats

	return connPool, nil
}

// ~~~ active stream sender wrapper

func (s *downStream) appendHeaders(headers types.HeaderMap, endStream bool) {
	s.upstreamProcessDone = endStream
	s.doAppendHeaders(nil, s.convertHeader(headers), endStream)
}

func (s *downStream) convertHeader(headers types.HeaderMap) types.HeaderMap {
	dp := types.Protocol(s.proxy.config.DownstreamProtocol)
	up := types.Protocol(s.proxy.config.UpstreamProtocol)

	// need protocol convert
	if dp != up {
		if convHeader, err := protocol.ConvertHeader(s.context, up, dp, headers); err == nil {
			return convHeader
		} else {
			s.logger.Errorf("convert header from %s to %s failed, %s", up, dp, err.Error())
		}
	}
	return headers
}

func (s *downStream) doAppendHeaders(filter *activeStreamSenderFilter, headers types.HeaderMap, endStream bool) {
	if s.runAppendHeaderFilters(filter, headers, endStream) {
		return
	}

	//Currently, just log the error
	if err := s.responseSender.AppendHeaders(s.context, headers, endStream); err != nil {
		s.logger.Errorf("[downstream] append headers error, %s", err)
	}

	if endStream {
		s.endStream()
	}
}

func (s *downStream) appendData(data types.IoBuffer, endStream bool) {
	s.upstreamProcessDone = endStream
	s.doAppendData(nil, s.convertData(data), endStream)
}

func (s *downStream) convertData(data types.IoBuffer) types.IoBuffer {
	dp := types.Protocol(s.proxy.config.DownstreamProtocol)
	up := types.Protocol(s.proxy.config.UpstreamProtocol)

	// need protocol convert
	if dp != up {
		if convData, err := protocol.ConvertData(s.context, up, dp, data); err == nil {
			return convData
		} else {
			s.logger.Errorf("convert data from %s to %s failed, %s", up, dp, err.Error())
		}
	}
	return data
}

func (s *downStream) doAppendData(filter *activeStreamSenderFilter, data types.IoBuffer, endStream bool) {
	if s.runAppendDataFilters(filter, data, endStream) {
		return
	}

	s.requestInfo.SetBytesSent(s.requestInfo.BytesSent() + uint64(data.Len()))
	s.responseSender.AppendData(s.context, data, endStream)

	if endStream {
		s.endStream()
	}
}

func (s *downStream) appendTrailers(trailers types.HeaderMap) {
	s.upstreamProcessDone = true
	s.doAppendTrailers(nil, s.convertTrailer(trailers))
}

func (s *downStream) convertTrailer(trailers types.HeaderMap) types.HeaderMap {
	dp := types.Protocol(s.proxy.config.DownstreamProtocol)
	up := types.Protocol(s.proxy.config.UpstreamProtocol)

	// need protocol convert
	if dp != up {
		if convTrailer, err := protocol.ConvertTrailer(s.context, up, dp, trailers); err == nil {
			return convTrailer
		} else {
			s.logger.Errorf("convert header from %s to %s failed, %s", up, dp, err.Error())
		}
	}
	return trailers
}

func (s *downStream) doAppendTrailers(filter *activeStreamSenderFilter, trailers types.HeaderMap) {
	if s.runAppendTrailersFilters(filter, trailers) {
		return
	}

	s.responseSender.AppendTrailers(s.context, trailers)
	s.endStream()
}

// ~~~ upstream event handler
func (s *downStream) onUpstreamReset(urtype UpstreamResetType, reason types.StreamResetReason) {
	if !atomic.CompareAndSwapUint32(&s.upstreamReset, 0, 1) {
		return
	}

	// todo: update stats
	log.DefaultLogger.Tracef("on upstream reset invoked")

	// see if we need a retry
	if urtype != UpstreamGlobalTimeout &&
		!s.downstreamResponseStarted && s.retryState != nil {
		retryCheck := s.retryState.retry(nil, reason, s.doRetry)

		if retryCheck == types.ShouldRetry && s.setupRetry(true) {
			// setup retry timer and return
			// clear reset flag
			atomic.CompareAndSwapUint32(&s.upstreamReset, 1, 0)
			return
		} else if retryCheck == types.RetryOverflow {
			s.requestInfo.SetResponseFlag(types.UpstreamOverflow)
		}
	}

	// clean up all timers
	s.cleanUp()
	/*

		if reason == types.StreamOverflow || reason == types.StreamConnectionFailed ||
			reason == types.StreamRemoteReset {
			log.StartLogger.Tracef("on upstream reset reason %v", reason)
			s.upstreamRequest.connPool.Close()
			s.proxy.readCallbacks.Connection().RawConn().Close()
			s.resetStream()
			return
		}
	*/

	// If we have not yet sent anything downstream, send a response with an appropriate status code.
	// Otherwise just reset the ongoing response.
	if s.downstreamResponseStarted {
		s.resetStream()
	} else {
		// send err response if response not started
		var code int

		if urtype == UpstreamGlobalTimeout || urtype == UpstreamPerTryTimeout {
			s.requestInfo.SetResponseFlag(types.UpstreamRequestTimeout)
			code = types.TimeoutExceptionCode
		} else {
			reasonFlag := s.proxy.streamResetReasonToResponseFlag(reason)
			s.requestInfo.SetResponseFlag(reasonFlag)
			code = types.NoHealthUpstreamCode
		}

		s.sendHijackReply(code, s.downstreamReqHeaders)
	}
}

func (s *downStream) onUpstreamHeaders(headers types.HeaderMap, endStream bool) {
	s.downstreamRespHeaders = headers

	// check retry
	if s.retryState != nil {
		retryCheck := s.retryState.retry(headers, "", s.doRetry)

		if retryCheck == types.ShouldRetry && s.setupRetry(endStream) {
			return
		} else if retryCheck == types.RetryOverflow {
			s.requestInfo.SetResponseFlag(types.UpstreamOverflow)
		}

		s.retryState.reset()
	}

	s.requestInfo.SetResponseReceivedDuration(time.Now())

	s.downstreamResponseStarted = true

	s.route.RouteRule().FinalizeResponseHeaders(headers, s.requestInfo)
	if endStream {
		s.onUpstreamResponseRecvFinished()
	}

	// todo: insert proxy headers
	s.appendHeaders(headers, endStream)
}

func (s *downStream) onUpstreamData(data types.IoBuffer, endStream bool) {
	if endStream {
		s.onUpstreamResponseRecvFinished()
	}

	s.appendData(data, endStream)
}

func (s *downStream) onUpstreamTrailers(trailers types.HeaderMap) {
	s.onUpstreamResponseRecvFinished()

	s.appendTrailers(trailers)
}

func (s *downStream) onUpstreamResponseRecvFinished() {
	if !s.upstreamRequestSent {
		s.upstreamRequest.resetStream()
	}

	// todo: stats
	// todo: logs

	s.cleanUp()
}

func (s *downStream) setupRetry(endStream bool) bool {
	if !s.upstreamRequestSent {
		return false
	}
	s.upstreamRequest.setupRetry = true

	if !endStream {
		s.upstreamRequest.resetStream()
	}

	s.upstreamRequest.requestSender = nil

	// reset per req timer
	if s.perRetryTimer != nil {
		s.perRetryTimer.stop()
		s.perRetryTimer = nil
	}

	return true
}

// Note: retry-timer MUST be stopped before active stream got recycled, otherwise resetting stream's properties will cause panic here
func (s *downStream) doRetry() {
	pool, err := s.initializeUpstreamConnectionPool(s)

	if err != nil {
		s.sendHijackReply(types.NoHealthUpstreamCode, s.downstreamReqHeaders)
		s.cleanUp()
		return
	}

	s.upstreamRequest = &upstreamRequest{
		downStream: s,
		proxy:      s.proxy,
		connPool:   pool,
	}

	// if Data or Trailer exists, endStream should be false, else should be true
	s.upstreamRequest.appendHeaders(s.downstreamReqHeaders,
		s.downstreamReqDataBuf == nil && s.downstreamReqTrailers == nil)

	if s.upstreamRequest != nil {
		if s.downstreamReqDataBuf != nil {
			s.downstreamReqDataBuf.Count(1)
			s.upstreamRequest.appendData(s.downstreamReqDataBuf, s.downstreamReqTrailers == nil)
		}

		if s.downstreamReqTrailers != nil {
			s.upstreamRequest.appendTrailers(s.downstreamReqTrailers)
		}

		// setup per try timeout timer
		s.setupPerReqTimeout()
	}
}

// Downstream got reset in proxy context on scenario below:
// 1. downstream filter reset downstream
// 2. corresponding upstream got reset
func (s *downStream) resetStream() {
	s.endStream()
}

func (s *downStream) sendHijackReply(code int, headers types.HeaderMap) {
	s.logger.Debugf("set hijack reply, stream id = %s, code = %d", s.streamID, code)
	if headers == nil {
		s.logger.Warnf("hijack with no headers, stream id = %s", s.streamID)
		raw := make(map[string]string, 5)
		headers = protocol.CommonHeader(raw)
	}

	headers.Set(types.HeaderStatus, strconv.Itoa(code))
	s.appendHeaders(headers, true)
}

func (s *downStream) cleanUp() {
	// reset upstream request
	// if a downstream filter ends downstream before send to upstream, upstreamRequest will be nil
	if s.upstreamRequest != nil {
		s.upstreamRequest.requestSender = nil
	}

	// reset retry state
	// if  a downstream filter ends downstream before send to upstream, retryState will be nil
	if s.retryState != nil {
		s.retryState.reset()
	}

	// reset pertry timer
	if s.perRetryTimer != nil {
		s.perRetryTimer.stop()
		s.perRetryTimer = nil
	}

	// reset response timer
	if s.responseTimer != nil {
		s.responseTimer.stop()
		s.responseTimer = nil
	}

}

func (s *downStream) setBufferLimit(bufferLimit uint32) {
	s.bufferLimit = bufferLimit

	// todo
}

func (s *downStream) AddStreamReceiverFilter(filter types.StreamReceiverFilter) {
	sf := newActiveStreamReceiverFilter(len(s.receiverFilters), s, filter)
	s.receiverFilters = append(s.receiverFilters, sf)
}

func (s *downStream) AddStreamSenderFilter(filter types.StreamSenderFilter) {
	sf := newActiveStreamSenderFilter(len(s.senderFilters), s, filter)
	s.senderFilters = append(s.senderFilters, sf)
}

func (s *downStream) AddStreamAccessLog(accessLog types.AccessLog) {
	if s.proxy != nil {
		if s.streamAccessLogs == nil {
			s.streamAccessLogs = make([]types.AccessLog, 0)
		}
		s.streamAccessLogs = append(s.streamAccessLogs, accessLog)
	}
}

func (s *downStream) reset() {
	s.streamID = ""
	s.proxy = nil
	s.route = nil
	s.cluster = nil
	s.element = nil
	s.timeout = nil
	s.retryState = nil
	s.requestInfo = nil
	s.responseSender = nil
	s.upstreamRequest.downStream = nil
	s.upstreamRequest.requestSender = nil
	s.upstreamRequest.proxy = nil
	s.upstreamRequest.upstreamRespHeaders = nil
	s.upstreamRequest = nil
	s.perRetryTimer = nil
	s.responseTimer = nil
	s.downstreamRespHeaders = nil
	s.downstreamReqDataBuf = nil
	s.downstreamReqTrailers = nil
	s.downstreamRespHeaders = nil
	s.downstreamRespDataBuf = nil
	s.downstreamRespTrailers = nil
	s.senderFilters = s.senderFilters[:0]
	s.receiverFilters = s.receiverFilters[:0]
}

// types.LoadBalancerContext
// no use currently
func (s *downStream) ComputeHashKey() types.HashedValue {
	//return [16]byte{}
	return ""
}

func (s *downStream) MetadataMatchCriteria() types.MetadataMatchCriteria {
	if nil != s.requestInfo.RouteEntry() {
		return s.requestInfo.RouteEntry().MetadataMatchCriteria(s.cluster.Name())
	}

	return nil
}

func (s *downStream) DownstreamConnection() net.Conn {
	return s.proxy.readCallbacks.Connection().RawConn()
}

func (s *downStream) DownstreamHeaders() types.HeaderMap {
	return s.downstreamReqHeaders
}

func (s *downStream) GiveStream() {
	if s.snapshot != nil {
		s.proxy.clusterManager.PutClusterSnapshot(s.snapshot)
	}
	if s.upstreamReset == 1 || s.downstreamReset == 1 {
		return
	}
	// reset downstreamReqBuf
	if s.downstreamReqDataBuf != nil {
		buffer.PutIoBuffer(s.downstreamReqDataBuf)
	}

	// Give buffers to bufferPool
	if ctx := buffer.PoolContext(s.context); ctx != nil {
		ctx.Give()
	}

}

func (s *downStream) startEventProcess() {
	// offer start event so that there is no lock contention on the streamPrcessMap[shard]
	// all read/write operation should be able to trace back to the ShardWorkerPool goroutine
	workerPool.Offer(&startEvent{
		streamEvent: streamEvent{
			direction: Downstream,
			streamID:  s.streamID,
			stream:    s,
		},
	})
}

func (s *downStream) stopEventProcess() {
	workerPool.Offer(&stopEvent{
		streamEvent: streamEvent{
			direction: Downstream,
			streamID:  s.streamID,
			stream:    s,
		},
	})
}<|MERGE_RESOLUTION|>--- conflicted
+++ resolved
@@ -283,7 +283,13 @@
 
 		return
 	}
-<<<<<<< HEAD
+	if reflect.ValueOf(clusterSnapshot).IsNil() {
+		// no available cluster
+		log.DefaultLogger.Errorf("cluster snapshot is nil, cluster name is: %s", route.RouteRule().ClusterName())
+		s.requestInfo.SetResponseFlag(types.NoRouteFound)
+		s.sendHijackReply(types.RouterUnavailableCode, s.downstreamReqHeaders)
+		return
+	}
 	s.route = route
 	// as ClusterName has random factor when choosing weighted cluster,
 	// so need determination at the first time
@@ -294,19 +300,6 @@
 	if s.runReceiveHeadersFilters(filter, headers, endStream) {
 		return
 	}
-	clusterSnapshot := s.proxy.clusterManager.GetClusterSnapshot(context.Background(), clusterName)
-	// TODO : verify cluster snapshot is valid
-=======
->>>>>>> cd9b49cb
-
-	if reflect.ValueOf(clusterSnapshot).IsNil() {
-		// no available cluster
-		log.DefaultLogger.Errorf("cluster snapshot is nil, cluster name is: %s", route.RouteRule().ClusterName())
-		s.requestInfo.SetResponseFlag(types.NoRouteFound)
-		s.sendHijackReply(types.RouterUnavailableCode, s.downstreamReqHeaders)
-		return
-	}
-	clusterName := clusterSnapshot.ClusterInfo().Name()
 
 	s.snapshot = clusterSnapshot
 

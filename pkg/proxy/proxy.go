--- conflicted
+++ resolved
@@ -39,7 +39,7 @@
 	globalStats *Stats
 
 	currProxyID uint32
-	workerPool mosnsync.ShardWorkerPool
+	workerPool  mosnsync.ShardWorkerPool
 )
 
 func init() {
@@ -172,13 +172,8 @@
 
 func (p *proxy) OnGoAway() {}
 
-<<<<<<< HEAD
-func (p *proxy) NewStream(context context.Context, streamID string, responseSender types.StreamSender, spanBuilder types.SpanBuilder) types.StreamReceiver {
-	stream := newActiveStream(context, streamID, p, responseSender, spanBuilder)
-=======
-func (p *proxy) NewStreamDetect(ctx context.Context, responseSender types.StreamSender) types.StreamReceiver {
-	stream := newActiveStream(ctx, p, responseSender)
->>>>>>> 28769358
+func (p *proxy) NewStreamDetect(ctx context.Context, responseSender types.StreamSender, spanBuilder types.SpanBuilder) types.StreamReceiver {
+	stream := newActiveStream(ctx, p, responseSender, spanBuilder)
 
 	if ff := p.context.Value(types.ContextKeyStreamFilterChainFactories); ff != nil {
 		ffs := ff.([]types.StreamFilterChainFactory)

--- conflicted
+++ resolved
@@ -31,13 +31,10 @@
 
 type ContentKey string
 
-<<<<<<< HEAD
+
+var json = jsoniter.ConfigCompatibleWithStandardLibrary
+
 var protocolsSupported = map[string]bool{
-=======
-var json = jsoniter.ConfigCompatibleWithStandardLibrary
-
-var ProtocolsSupported = map[string]bool{
->>>>>>> 4b5a5f0c
 	string(protocol.SofaRPC):   true,
 	string(protocol.HTTP2):     true,
 	string(protocol.HTTP1):     true,

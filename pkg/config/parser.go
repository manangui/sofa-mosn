--- conflicted
+++ resolved
@@ -530,7 +530,6 @@
 	return clustersV2, clusterV2Map
 }
 
-<<<<<<< HEAD
 func ParseClusterHealthCheckConf(c *ClusterHealthCheckConfig) v2.HealthCheck {
 
 	return v2.HealthCheck{
@@ -545,8 +544,6 @@
 	}
 }
 
-=======
->>>>>>> 72cb113b
 func ParseCircuitBreakers(cbcs []*CircuitBreakerdConfig) v2.CircuitBreakers {
 	var cb v2.CircuitBreakers
 	var rp v2.RoutingPriority
@@ -557,14 +554,11 @@
 		} else {
 			rp = v2.HIGH
 		}
-<<<<<<< HEAD
-		
+
 		if 0 == cbc.MaxConnections || 0 == cbc.MaxPendingRequests ||
 			0 == cbc.MaxRequests || 0 == cbc.MaxRetries {
 				log.StartLogger.Warnf("zero is set in circuitBreakers' config")
 		}
-=======
->>>>>>> 72cb113b
 
 		threshold := v2.Thresholds{
 			Priority:           rp,

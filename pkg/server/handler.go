/*
 * Licensed to the Apache Software Foundation (ASF) under one or more
 * contributor license agreements.  See the NOTICE file distributed with
 * this work for additional information regarding copyright ownership.
 * The ASF licenses this file to You under the Apache License, Version 2.0
 * (the "License"); you may not use this file except in compliance with
 * the License.  You may obtain a copy of the License at
 *
 *     http://www.apache.org/licenses/LICENSE-2.0
 *
 * Unless required by applicable law or agreed to in writing, software
 * distributed under the License is distributed on an "AS IS" BASIS,
 * WITHOUT WARRANTIES OR CONDITIONS OF ANY KIND, either express or implied.
 * See the License for the specific language governing permissions and
 * limitations under the License.
 */

package server

import (
	"container/list"
	"context"
	"errors"
	"fmt"
	"net"
	"os"
	"strconv"
	"strings"
	"sync"
	"sync/atomic"
	"syscall"
	"time"

	admin "github.com/alipay/sofa-mosn/pkg/admin/store"
<<<<<<< HEAD
	v2 "github.com/alipay/sofa-mosn/pkg/api/v2"
=======
	"github.com/alipay/sofa-mosn/pkg/api/v2"
	mosnctx "github.com/alipay/sofa-mosn/pkg/context"
>>>>>>> e3228af0
	"github.com/alipay/sofa-mosn/pkg/filter/accept/originaldst"
	"github.com/alipay/sofa-mosn/pkg/log"
	"github.com/alipay/sofa-mosn/pkg/metrics"
	"github.com/alipay/sofa-mosn/pkg/mtls"
	"github.com/alipay/sofa-mosn/pkg/network"
	"github.com/alipay/sofa-mosn/pkg/types"
	"github.com/alipay/sofa-mosn/pkg/utils"
	"golang.org/x/sys/unix"
)

// ConnectionHandler
// ClusterConfigFactoryCb
// ClusterHostFactoryCb
type connHandler struct {
	numConnections int64
	listeners      []*activeListener
	clusterManager types.ClusterManager
}

// NewHandler
// create types.ConnectionHandler's implement connHandler
// with cluster manager and logger
func NewHandler(clusterManagerFilter types.ClusterManagerFilter, clMng types.ClusterManager) types.ConnectionHandler {
	ch := &connHandler{
		numConnections: 0,
		clusterManager: clMng,
		listeners:      make([]*activeListener, 0),
	}

	clusterManagerFilter.OnCreated(ch, ch)

	return ch
}

// ClusterConfigFactoryCb
func (ch *connHandler) UpdateClusterConfig(clusters []v2.Cluster) error {

	for _, cluster := range clusters {
		if !ch.clusterManager.AddOrUpdatePrimaryCluster(cluster) {
			return fmt.Errorf("UpdateClusterConfig: AddOrUpdatePrimaryCluster failure, cluster name = %s", cluster.Name)
		}
	}

	// TODO: remove cluster

	return nil
}

// ClusterHostFactoryCb
func (ch *connHandler) UpdateClusterHost(cluster string, priority uint32, hosts []v2.Host) error {
	return ch.clusterManager.UpdateClusterHosts(cluster, priority, hosts)
}

// ConnectionHandler
func (ch *connHandler) NumConnections() uint64 {
	return uint64(atomic.LoadInt64(&ch.numConnections))
}

// AddOrUpdateListener used to add or update listener
// listener name is unique key to represent the listener
// and listener with the same name must have the same configured address
func (ch *connHandler) AddOrUpdateListener(lc *v2.Listener, networkFiltersFactories []types.NetworkFilterChainFactory,
	streamFiltersFactories []types.StreamFilterChainFactory) (types.ListenerEventListener, error) {

	var listenerName string
	if lc.Name == "" {
		listenerName = utils.GenerateUUID()
		lc.Name = listenerName
	} else {
		listenerName = lc.Name
	}

	var al *activeListener
	if al = ch.findActiveListenerByName(listenerName); al != nil {
		// listener already exist, update the listener

		// a listener with the same name must have the same configured address
		if al.listener.Addr().String() != lc.Addr.String() ||
			al.listener.Addr().Network() != lc.Addr.Network() {
			return nil, errors.New("error updating listener, listen address and listen name doesn't match")
		}
		// currently, we just support one filter chain
		if len(lc.FilterChains) != 1 {
			return nil, errors.New("error updating listener, listener have filter chains count is not 1")
		}
		rawConfig := al.listener.Config()
		// FIXME: update log level need the pkg/logger support.

		// only chaned if not nil
		if networkFiltersFactories != nil {
			al.networkFiltersFactories = networkFiltersFactories
			rawConfig.FilterChains[0].FilterChainMatch = lc.FilterChains[0].FilterChainMatch
			rawConfig.FilterChains[0].Filters = lc.FilterChains[0].Filters
		}
		if streamFiltersFactories != nil {
			al.streamFiltersFactories = streamFiltersFactories
			// update live connection stream filter factory
			log.DefaultLogger.Debugf("update live connection stream filter factory context")
			al.connsMux.Lock()
			for e := al.conns.Front(); e != nil; e = e.Next() {
				conn := e.Value.(*activeConnection)
				conn.ctx = context.WithValue(conn.ctx, types.ContextKeyStreamFilterChainFactories, al.streamFiltersFactories)
			}
			al.connsMux.Unlock()
			rawConfig.StreamFilters = lc.StreamFilters
		}

		// tls update only take effects on new connections
		// config changed
		rawConfig.FilterChains[0].TLSContexts = lc.FilterChains[0].TLSContexts
		rawConfig.FilterChains[0].TLSConfig = lc.FilterChains[0].TLSConfig
		rawConfig.FilterChains[0].TLSConfigs = lc.FilterChains[0].TLSConfigs
		rawConfig.Inspector = lc.Inspector
		mgr, err := mtls.NewTLSServerContextManager(rawConfig, al.listener, log.DefaultLogger)
		if err != nil {
			log.DefaultLogger.Errorf("create tls context manager failed, %v", err)
			return nil, err
		}
		// object changed
		al.tlsMng = mgr
		// some simle config update
		rawConfig.PerConnBufferLimitBytes = lc.PerConnBufferLimitBytes
		al.listener.SetPerConnBufferLimitBytes(lc.PerConnBufferLimitBytes)
		rawConfig.ListenerTag = lc.ListenerTag
		al.listener.SetListenerTag(lc.ListenerTag)
		rawConfig.HandOffRestoredDestinationConnections = lc.HandOffRestoredDestinationConnections
		al.listener.SetHandOffRestoredDestinationConnections(lc.HandOffRestoredDestinationConnections)

		al.listener.SetConfig(rawConfig)

		// set update label to true, do not start the listener again
		al.updatedLabel = true

	} else {
		// listener doesn't exist, add the listener
		//TODO: connection level stop-chan usage confirm
		listenerStopChan := make(chan struct{})

		//initialize access log
		var als []types.AccessLog

		for _, alConfig := range lc.AccessLogs {

			//use default listener access log path
			if alConfig.Path == "" {
				alConfig.Path = types.MosnLogBasePath + string(os.PathSeparator) + lc.Name + "_access.log"
			}

			if al, err := log.NewAccessLog(alConfig.Path, nil, alConfig.Format); err == nil {
				als = append(als, al)
			} else {
				return nil, fmt.Errorf("initialize listener access logger %s failed: %v", alConfig.Path, err.Error())
			}
		}

		l := network.NewListener(lc)

		var err error
		al, err = newActiveListener(l, lc, als, networkFiltersFactories, streamFiltersFactories, ch, listenerStopChan)
		if err != nil {
			return al, err
		}
		l.SetListenerCallbacks(al)
		ch.listeners = append(ch.listeners, al)
	}
	admin.SetListenerConfig(listenerName, *al.listener.Config())
	return al, nil
}

func (ch *connHandler) StartListener(lctx context.Context, listenerTag uint64) {
	for _, l := range ch.listeners {
		if l.listener.ListenerTag() == listenerTag {
			// TODO: use goroutine pool
			go l.listener.Start(lctx)
		}
	}
}

func (ch *connHandler) StartListeners(lctx context.Context) {
	for _, l := range ch.listeners {
		// start goroutine
		go l.listener.Start(lctx)
		// set listener addr metrics
		metrics.AddListenerAddr(l.listener.Addr().String())
	}
}

func (ch *connHandler) FindListenerByAddress(addr net.Addr) types.Listener {
	l := ch.findActiveListenerByAddress(addr)

	if l == nil {
		return nil
	}

	return l.listener
}

func (ch *connHandler) FindListenerByName(name string) types.Listener {
	l := ch.findActiveListenerByName(name)

	if l == nil {
		return nil
	}

	return l.listener
}

func (ch *connHandler) RemoveListeners(name string) {
	for i, l := range ch.listeners {
		if l.listener.Name() == name {
			ch.listeners = append(ch.listeners[:i], ch.listeners[i+1:]...)
		}
	}
}

func (ch *connHandler) StopListener(lctx context.Context, name string, close bool) error {
	for _, l := range ch.listeners {
		if l.listener.Name() == name {
			// stop goroutine
			if close {
				return l.listener.Close(lctx)
			}

			return l.listener.Stop()
		}
	}

	return nil
}

func (ch *connHandler) StopListeners(lctx context.Context, close bool) error {
	var errGlobal error
	for _, l := range ch.listeners {
		// stop goroutine
		if close {
			if err := l.listener.Close(lctx); err != nil {
				errGlobal = err
			}
		} else {
			if err := l.listener.Stop(); err != nil {
				errGlobal = err
			}
		}
	}

	return errGlobal
}

func (ch *connHandler) ListListenersFile(lctx context.Context) []*os.File {
	files := make([]*os.File, len(ch.listeners))

	for idx, l := range ch.listeners {
		file, err := l.listener.ListenerFile()
		if err != nil {
			log.DefaultLogger.Errorf("fail to get listener %s file descriptor: %v", l.listener.Name(), err)
			return nil //stop reconfigure
		}
		files[idx] = file
	}
	return files
}

func (ch *connHandler) findActiveListenerByAddress(addr net.Addr) *activeListener {
	for _, l := range ch.listeners {
		if l.listener != nil {
			if l.listener.Addr().Network() == addr.Network() &&
				l.listener.Addr().String() == addr.String() {
				return l
			}
		}
	}

	return nil
}

func (ch *connHandler) findActiveListenerByName(name string) *activeListener {
	for _, l := range ch.listeners {
		if l.listener != nil {
			if l.listener.Name() == name {
				return l
			}
		}
	}

	return nil
}

func (ch *connHandler) StopConnection() {
	for _, l := range ch.listeners {
		close(l.stopChan)
	}
}

// ListenerEventListener
type activeListener struct {
	disableConnIo           bool
	listener                types.Listener
	networkFiltersFactories []types.NetworkFilterChainFactory
	streamFiltersFactories  []types.StreamFilterChainFactory
	listenIP                string
	listenPort              int
	conns                   *list.List
	connsMux                sync.RWMutex
	handler                 *connHandler
	stopChan                chan struct{}
	stats                   *listenerStats
	accessLogs              []types.AccessLog
	updatedLabel            bool
	tlsMng                  types.TLSContextManager
}

func newActiveListener(listener types.Listener, lc *v2.Listener, accessLoggers []types.AccessLog,
	networkFiltersFactories []types.NetworkFilterChainFactory, streamFiltersFactories []types.StreamFilterChainFactory,
	handler *connHandler, stopChan chan struct{}) (*activeListener, error) {
	al := &activeListener{
		disableConnIo:           lc.DisableConnIo,
		listener:                listener,
		networkFiltersFactories: networkFiltersFactories,
		streamFiltersFactories:  streamFiltersFactories,
		conns:        list.New(),
		handler:      handler,
		stopChan:     stopChan,
		accessLogs:   accessLoggers,
		updatedLabel: false,
	}

	listenPort := 0
	var listenIP string
	localAddr := al.listener.Addr().String()

	if temps := strings.Split(localAddr, ":"); len(temps) > 0 {
		listenPort, _ = strconv.Atoi(temps[len(temps)-1])
		listenIP = temps[0]
	}

	al.listenIP = listenIP
	al.listenPort = listenPort
	al.stats = newListenerStats(al.listener.Name())

	mgr, err := mtls.NewTLSServerContextManager(lc, listener, log.DefaultLogger)
	if err != nil {
		log.DefaultLogger.Errorf("create tls context manager failed, %v", err)
		return nil, err
	}
	al.tlsMng = mgr

	return al, nil
}

// ListenerEventListener
func (al *activeListener) OnAccept(rawc net.Conn, handOffRestoredDestinationConnections bool, oriRemoteAddr net.Addr, ch chan types.Connection, buf []byte) {
	var rawf *os.File

	// only store fd and tls conn handshake in final working listener
	if !handOffRestoredDestinationConnections {
		if !al.disableConnIo && network.UseNetpollMode {
			// store fd for further usage
			if tc, ok := rawc.(*net.TCPConn); ok {
				rawf, _ = tc.File()
			}
		}
		if al.tlsMng != nil && al.tlsMng.Enabled() {
			rawc = al.tlsMng.Conn(rawc)
		}
	}

	arc := newActiveRawConn(rawc, al)
	// TODO: create listener filter chain

	if handOffRestoredDestinationConnections {
		arc.acceptedFilters = append(arc.acceptedFilters, originaldst.NewOriginalDst())
		arc.handOffRestoredDestinationConnections = true
		log.DefaultLogger.Debugf("[network][listener] accept restored destination connection from %s, remote addr:%s, origin remote addr:%s", al.listener.Addr().String(), rawc.RemoteAddr().String(), oriRemoteAddr.String())
	}

	ctx := mosnctx.WithValue(context.Background(), types.ContextKeyListenerPort, al.listenPort)
	ctx = mosnctx.WithValue(ctx, types.ContextKeyListenerType, al.listener.Config().Type)
	ctx = mosnctx.WithValue(ctx, types.ContextKeyListenerName, al.listener.Name())
	ctx = mosnctx.WithValue(ctx, types.ContextKeyNetworkFilterChainFactories, al.networkFiltersFactories)
	ctx = mosnctx.WithValue(ctx, types.ContextKeyStreamFilterChainFactories, al.streamFiltersFactories)
	ctx = mosnctx.WithValue(ctx, types.ContextKeyAccessLogs, al.accessLogs)
	if rawf != nil {
		ctx = mosnctx.WithValue(ctx, types.ContextKeyConnectionFd, rawf)
	}
	if ch != nil {
		ctx = mosnctx.WithValue(ctx, types.ContextKeyAcceptChan, ch)
		ctx = mosnctx.WithValue(ctx, types.ContextKeyAcceptBuffer, buf)
	}
	if oriRemoteAddr != nil {
		ctx = mosnctx.WithValue(ctx, types.ContextOriRemoteAddr, oriRemoteAddr)
	}

	arc.ContinueFilterChain(ctx, true)
}

func (al *activeListener) OnNewConnection(ctx context.Context, conn types.Connection) {
	//Register Proxy's Filter
	filterManager := conn.FilterManager()
	for _, nfcf := range al.networkFiltersFactories {
		nfcf.CreateFilterChain(ctx, al.handler.clusterManager, filterManager)
	}
	filterManager.InitializeReadFilters()

	if len(filterManager.ListReadFilter()) == 0 &&
		len(filterManager.ListWriteFilters()) == 0 {
		// no filter found, close connection
		conn.Close(types.NoFlush, types.LocalClose)
		return
	}
	ac := newActiveConnection(al, conn)
	ac.ctx = ctx

	al.connsMux.Lock()
	e := al.conns.PushBack(ac)
	al.connsMux.Unlock()
	ac.element = e

	atomic.AddInt64(&al.handler.numConnections, 1)

	if log.DefaultLogger.GetLogLevel() >= log.DEBUG {
		log.DefaultLogger.Debugf("[network][listener] accept connection from %s, condId= %d, remote addr:%s", al.listener.Addr().String(), conn.ID(), conn.RemoteAddr().String())
	}

	// todo: this hack is due to http2 protocol process. golang http2 provides a io loop to read/write stream
	if !al.disableConnIo {
		// start conn loops first
		conn.Start(ctx)
	}
}

func (al *activeListener) OnClose() {}

func (al *activeListener) removeConnection(ac *activeConnection) {
	al.connsMux.Lock()
	al.conns.Remove(ac.element)
	al.connsMux.Unlock()

	atomic.AddInt64(&al.handler.numConnections, -1)

}

func (al *activeListener) newConnection(ctx context.Context, rawc net.Conn) {
	conn := network.NewServerConnection(ctx, rawc, al.stopChan)
	oriRemoteAddr := mosnctx.Get(ctx, types.ContextOriRemoteAddr)
	if oriRemoteAddr != nil {
		conn.SetRemoteAddr(oriRemoteAddr.(net.Addr))
	}
	newCtx := mosnctx.WithValue(ctx, types.ContextKeyConnectionID, conn.ID())

	conn.SetBufferLimit(al.listener.PerConnBufferLimitBytes())

	al.OnNewConnection(newCtx, conn)
}

type activeRawConn struct {
	rawc                                  net.Conn
	rawf                                  *os.File
	originalDstIP                         string
	originalDstPort                       int
	oriRemoteAddr                         net.Addr
	handOffRestoredDestinationConnections bool
	rawcElement                           *list.Element
	activeListener                        *activeListener
	acceptedFilters                       []types.ListenerFilter
	acceptedFilterIndex                   int
}

func newActiveRawConn(rawc net.Conn, activeListener *activeListener) *activeRawConn {
	return &activeRawConn{
		rawc:           rawc,
		activeListener: activeListener,
	}
}

func (arc *activeRawConn) SetOriginalAddr(ip string, port int) {
	arc.originalDstIP = ip
	arc.originalDstPort = port
	arc.oriRemoteAddr, _ = net.ResolveTCPAddr("", ip+":"+strconv.Itoa(port))
	log.DefaultLogger.Infof("conn set origin addr:%s:%d", ip, port)
}

func (arc *activeRawConn) HandOffRestoredDestinationConnectionsHandler(ctx context.Context) {
	var listener, localListener *activeListener

	for _, lst := range arc.activeListener.handler.listeners {
		if lst.listenIP == arc.originalDstIP && lst.listenPort == arc.originalDstPort {
			listener = lst
			break
		}

		if lst.listenPort == arc.originalDstPort && lst.listenIP == "0.0.0.0" {
			localListener = lst
		}
	}

	var ch chan types.Connection
	var buf []byte
	if val := mosnctx.Get(ctx, types.ContextKeyAcceptChan); val != nil {
		ch = val.(chan types.Connection)
		if val := mosnctx.Get(ctx, types.ContextKeyAcceptBuffer); val != nil {
			buf = val.([]byte)
		}
	}

	if listener != nil {
		log.DefaultLogger.Infof("original dst:%s:%d", listener.listenIP, listener.listenPort)
		listener.OnAccept(arc.rawc, false, arc.oriRemoteAddr, ch, buf)
	}
	if localListener != nil {
		log.DefaultLogger.Infof("original dst:%s:%d", localListener.listenIP, localListener.listenPort)
		localListener.OnAccept(arc.rawc, false, arc.oriRemoteAddr, ch, buf)
	}
}

func (arc *activeRawConn) ContinueFilterChain(ctx context.Context, success bool) {

	if !success {
		return
	}

	for ; arc.acceptedFilterIndex < len(arc.acceptedFilters); arc.acceptedFilterIndex++ {
		filterStatus := arc.acceptedFilters[arc.acceptedFilterIndex].OnAccept(arc)
		if filterStatus == types.Stop {
			return
		}
	}

	// TODO: handle hand_off_restored_destination_connections logic
	if arc.handOffRestoredDestinationConnections {
		arc.HandOffRestoredDestinationConnectionsHandler(ctx)
	} else {
		arc.activeListener.newConnection(ctx, arc.rawc)
	}

}

func (arc *activeRawConn) Conn() net.Conn {
	return arc.rawc
}

// ConnectionEventListener
// ListenerFilterManager note:unsupported now
// ListenerFilterCallbacks note:unsupported now
type activeConnection struct {
	element  *list.Element
	listener *activeListener
	conn     types.Connection
	ctx      context.Context
}

func newActiveConnection(listener *activeListener, conn types.Connection) *activeConnection {
	ac := &activeConnection{
		conn:     conn,
		listener: listener,
	}

	ac.conn.SetNoDelay(true)
	ac.conn.AddConnectionEventListener(ac)
	ac.conn.AddBytesReadListener(func(bytesRead uint64) {

		if bytesRead > 0 {
			listener.stats.DownstreamBytesReadTotal.Inc(int64(bytesRead))
		}
	})
	ac.conn.AddBytesSentListener(func(bytesSent uint64) {

		if bytesSent > 0 {
			listener.stats.DownstreamBytesWriteTotal.Inc(int64(bytesSent))
		}
	})

	return ac
}

// ConnectionEventListener
func (ac *activeConnection) OnEvent(event types.ConnectionEvent) {
	if event.IsClose() {
		ac.listener.removeConnection(ac)
	}
}

func sendInheritListeners() (net.Conn, error) {
	lf := ListListenersFile()
	if lf == nil {
		return nil, errors.New("ListListenersFile() error")
	}

	lsf, lerr := admin.ListServiceListenersFile()
	if lerr != nil {
		return nil, errors.New("ListServiceListenersFile() error")
	}

	var files []*os.File
	files = append(files, lf...)
	files = append(files, lsf...)

	if len(files) > 100 {
		log.DefaultLogger.Errorf("InheritListener fd too many :%d", len(files))
		return nil, errors.New("InheritListeners too many")
	}
	fds := make([]int, len(files))
	for i, f := range files {
		fds[i] = int(f.Fd())
		log.DefaultLogger.Debugf("InheritListener fd: %d", f.Fd())
		defer f.Close()
	}

	var unixConn net.Conn
	var err error
	// retry 10 time
	for i := 0; i < 10; i++ {
		unixConn, err = net.DialTimeout("unix", types.TransferListenDomainSocket, 1*time.Second)
		if err == nil {
			break
		}
		time.Sleep(1 * time.Second)
	}
	if err != nil {
		log.DefaultLogger.Errorf("sendInheritListeners Dial unix failed %v", err)
		return nil, err
	}

	uc := unixConn.(*net.UnixConn)
	buf := make([]byte, 1)
	rights := syscall.UnixRights(fds...)
	n, oobn, err := uc.WriteMsgUnix(buf, rights, nil)
	if err != nil {
		log.DefaultLogger.Errorf("WriteMsgUnix: %v", err)
		return nil, err
	}
	if n != len(buf) || oobn != len(rights) {
		log.DefaultLogger.Errorf("WriteMsgUnix = %d, %d; want 1, %d", n, oobn, len(rights))
		return nil, err
	}

	return uc, nil
}

func GetInheritListeners() ([]net.Listener, net.Conn, error) {
	defer func() {
		if r := recover(); r != nil {
			log.StartLogger.Errorf("getInheritListeners panic %v", r)
		}
	}()

	if !isReconfigure() {
		return nil, nil, nil
	}

	syscall.Unlink(types.TransferListenDomainSocket)

	l, err := net.Listen("unix", types.TransferListenDomainSocket)
	if err != nil {
		log.StartLogger.Errorf("InheritListeners net listen error: %v", err)
		return nil, nil, err
	}
	defer l.Close()

	log.StartLogger.Infof("Get InheritListeners start")

	ul := l.(*net.UnixListener)
	ul.SetDeadline(time.Now().Add(time.Second * 10))
	uc, err := ul.AcceptUnix()
	if err != nil {
		log.StartLogger.Errorf("InheritListeners Accept error :%v", err)
		return nil, nil, err
	}
	log.StartLogger.Infof("Get InheritListeners Accept")

	buf := make([]byte, 1)
	oob := make([]byte, 1024)
	_, oobn, _, _, err := uc.ReadMsgUnix(buf, oob)
	if err != nil {
		return nil, nil, err
	}
	scms, err := unix.ParseSocketControlMessage(oob[0:oobn])
	if err != nil {
		log.StartLogger.Errorf("ParseSocketControlMessage: %v", err)
		return nil, nil, err
	}
	if len(scms) != 1 {
		log.StartLogger.Errorf("expected 1 SocketControlMessage; got scms = %#v", scms)
		return nil, nil, err
	}
	gotFds, err := unix.ParseUnixRights(&scms[0])
	if err != nil {
		log.StartLogger.Errorf("unix.ParseUnixRights: %v", err)
		return nil, nil, err
	}

	listeners := make([]net.Listener, len(gotFds))
	for i := 0; i < len(gotFds); i++ {
		fd := uintptr(gotFds[i])
		file := os.NewFile(fd, "")
		if file == nil {
			log.StartLogger.Errorf("create new file from fd %d failed", fd)
			return nil, nil, err
		}
		defer file.Close()

		fileListener, err := net.FileListener(file)
		if err != nil {
			log.StartLogger.Errorf("recover listener from fd %d failed: %s", fd, err)
			return nil, nil, err
		}
		if listener, ok := fileListener.(*net.TCPListener); ok {
			listeners[i] = listener
		} else {
			log.StartLogger.Errorf("listener recovered from fd %d is not a tcp listener", fd)
			return nil, nil, errors.New("not a tcp listener")
		}
	}

	return listeners, uc, nil
}<|MERGE_RESOLUTION|>--- conflicted
+++ resolved
@@ -32,12 +32,8 @@
 	"time"
 
 	admin "github.com/alipay/sofa-mosn/pkg/admin/store"
-<<<<<<< HEAD
 	v2 "github.com/alipay/sofa-mosn/pkg/api/v2"
-=======
-	"github.com/alipay/sofa-mosn/pkg/api/v2"
 	mosnctx "github.com/alipay/sofa-mosn/pkg/context"
->>>>>>> e3228af0
 	"github.com/alipay/sofa-mosn/pkg/filter/accept/originaldst"
 	"github.com/alipay/sofa-mosn/pkg/log"
 	"github.com/alipay/sofa-mosn/pkg/metrics"
@@ -55,16 +51,19 @@
 	numConnections int64
 	listeners      []*activeListener
 	clusterManager types.ClusterManager
+	logger         log.ErrorLogger
 }
 
 // NewHandler
 // create types.ConnectionHandler's implement connHandler
 // with cluster manager and logger
-func NewHandler(clusterManagerFilter types.ClusterManagerFilter, clMng types.ClusterManager) types.ConnectionHandler {
+func NewHandler(clusterManagerFilter types.ClusterManagerFilter, clMng types.ClusterManager,
+	logger log.ErrorLogger) types.ConnectionHandler {
 	ch := &connHandler{
 		numConnections: 0,
 		clusterManager: clMng,
 		listeners:      make([]*activeListener, 0),
+		logger:         logger,
 	}
 
 	clusterManagerFilter.OnCreated(ch, ch)
@@ -134,14 +133,6 @@
 		}
 		if streamFiltersFactories != nil {
 			al.streamFiltersFactories = streamFiltersFactories
-			// update live connection stream filter factory
-			log.DefaultLogger.Debugf("update live connection stream filter factory context")
-			al.connsMux.Lock()
-			for e := al.conns.Front(); e != nil; e = e.Next() {
-				conn := e.Value.(*activeConnection)
-				conn.ctx = context.WithValue(conn.ctx, types.ContextKeyStreamFilterChainFactories, al.streamFiltersFactories)
-			}
-			al.connsMux.Unlock()
 			rawConfig.StreamFilters = lc.StreamFilters
 		}
 
@@ -151,9 +142,9 @@
 		rawConfig.FilterChains[0].TLSConfig = lc.FilterChains[0].TLSConfig
 		rawConfig.FilterChains[0].TLSConfigs = lc.FilterChains[0].TLSConfigs
 		rawConfig.Inspector = lc.Inspector
-		mgr, err := mtls.NewTLSServerContextManager(rawConfig, al.listener, log.DefaultLogger)
+		mgr, err := mtls.NewTLSServerContextManager(rawConfig, al.listener, al.logger)
 		if err != nil {
-			log.DefaultLogger.Errorf("create tls context manager failed, %v", err)
+			al.logger.Errorf("create tls context manager failed, %v", err)
 			return nil, err
 		}
 		// object changed
@@ -344,6 +335,7 @@
 	handler                 *connHandler
 	stopChan                chan struct{}
 	stats                   *listenerStats
+	logger                  log.ErrorLogger
 	accessLogs              []types.AccessLog
 	updatedLabel            bool
 	tlsMng                  types.TLSContextManager
@@ -420,14 +412,14 @@
 	ctx = mosnctx.WithValue(ctx, types.ContextKeyStreamFilterChainFactories, al.streamFiltersFactories)
 	ctx = mosnctx.WithValue(ctx, types.ContextKeyAccessLogs, al.accessLogs)
 	if rawf != nil {
-		ctx = mosnctx.WithValue(ctx, types.ContextKeyConnectionFd, rawf)
+		ctx = context.WithValue(ctx, types.ContextKeyConnectionFd, rawf)
 	}
 	if ch != nil {
-		ctx = mosnctx.WithValue(ctx, types.ContextKeyAcceptChan, ch)
-		ctx = mosnctx.WithValue(ctx, types.ContextKeyAcceptBuffer, buf)
+		ctx = context.WithValue(ctx, types.ContextKeyAcceptChan, ch)
+		ctx = context.WithValue(ctx, types.ContextKeyAcceptBuffer, buf)
 	}
 	if oriRemoteAddr != nil {
-		ctx = mosnctx.WithValue(ctx, types.ContextOriRemoteAddr, oriRemoteAddr)
+		ctx = context.WithValue(ctx, types.ContextOriRemoteAddr, oriRemoteAddr)
 	}
 
 	arc.ContinueFilterChain(ctx, true)
@@ -448,7 +440,6 @@
 		return
 	}
 	ac := newActiveConnection(al, conn)
-	ac.ctx = ctx
 
 	al.connsMux.Lock()
 	e := al.conns.PushBack(ac)
@@ -485,7 +476,7 @@
 	if oriRemoteAddr != nil {
 		conn.SetRemoteAddr(oriRemoteAddr.(net.Addr))
 	}
-	newCtx := mosnctx.WithValue(ctx, types.ContextKeyConnectionID, conn.ID())
+	newCtx := context.WithValue(ctx, types.ContextKeyConnectionID, conn.ID())
 
 	conn.SetBufferLimit(al.listener.PerConnBufferLimitBytes())
 
@@ -535,10 +526,10 @@
 
 	var ch chan types.Connection
 	var buf []byte
-	if val := mosnctx.Get(ctx, types.ContextKeyAcceptChan); val != nil {
-		ch = val.(chan types.Connection)
-		if val := mosnctx.Get(ctx, types.ContextKeyAcceptBuffer); val != nil {
-			buf = val.([]byte)
+	if ctx.Value(types.ContextKeyAcceptChan) != nil {
+		ch = ctx.Value(types.ContextKeyAcceptChan).(chan types.Connection)
+		if ctx.Value(types.ContextKeyAcceptBuffer) != nil {
+			buf = ctx.Value(types.ContextKeyAcceptBuffer).([]byte)
 		}
 	}
 
@@ -585,7 +576,6 @@
 	element  *list.Element
 	listener *activeListener
 	conn     types.Connection
-	ctx      context.Context
 }
 
 func newActiveConnection(listener *activeListener, conn types.Connection) *activeConnection {

--- conflicted
+++ resolved
@@ -322,13 +322,8 @@
 
 func (rrei *RegexRouteRuleImpl) Match(headers map[string]string, randomValue uint64) types.Route {
 	if rrei.matchRoute(headers, randomValue) {
-<<<<<<< HEAD
 		if headerPathValue, ok := headers[strings.ToLower(protocol.MosnHeaderPathKey)]; ok {
-=======
-		
-		if headerPathValue, ok := headers[protocol.MosnHeaderPathKey]; ok {
 			
->>>>>>> 9c756e59
 			if rrei.regexPattern.MatchString(headerPathValue) {
 				log.DefaultLogger.Warnf("regex route rule match success")
 				
